--- conflicted
+++ resolved
@@ -31,12 +31,6 @@
 import org.jetbrains.jet.lang.psi.JetSimpleNameExpression;
 import org.jetbrains.jet.lang.resolve.BindingContext;
 import org.jetbrains.jet.lang.resolve.BindingContextUtils;
-<<<<<<< HEAD
-import org.jetbrains.jet.lang.resolve.java.AnalyzerFacadeForJVM;
-import org.jetbrains.jet.lang.resolve.java.CompilerDependencies;
-import org.jetbrains.jet.lang.resolve.java.CompilerSpecialMode;
-=======
->>>>>>> 652be4ed
 import org.jetbrains.jet.plugin.JetBundle;
 
 import static org.jetbrains.jet.plugin.project.AnalyzeSingleFileUtil.getContextForSingleFile;
@@ -46,7 +40,7 @@
  */
 public class ChangeVariableMutabilityFix implements IntentionAction {
     private boolean isVar;
-
+    
     public ChangeVariableMutabilityFix(boolean isVar) {
         this.isVar = isVar;
     }
@@ -54,7 +48,7 @@
     public ChangeVariableMutabilityFix() {
         this(false);
     }
-
+    
     @NotNull
     @Override
     public String getText() {
@@ -70,7 +64,7 @@
     @Override
     public boolean isAvailable(@NotNull Project project, Editor editor, PsiFile file) {
         if (!(file instanceof JetFile)) return false;
-        JetProperty property = getCorrespondingProperty(editor, (JetFile)file);
+        JetProperty property = getCorrespondingProperty(editor, (JetFile) file);
         return property != null && !property.isVar();
     }
 
@@ -80,19 +74,12 @@
         if (property != null) return property;
         JetSimpleNameExpression simpleNameExpression = PsiTreeUtil.getParentOfType(elementAtCaret, JetSimpleNameExpression.class);
         if (simpleNameExpression != null) {
-<<<<<<< HEAD
-            BindingContext bindingContext = AnalyzerFacadeForJVM.analyzeFileWithCache(
-                    file, AnalyzerFacadeForJVM.SINGLE_DECLARATION_PROVIDER,
-                    CompilerSpecialMode.REGULAR, CompilerDependencies.compilerDependenciesForProduction(CompilerSpecialMode.REGULAR))
-                    .getBindingContext();
-=======
             BindingContext bindingContext = getContextForSingleFile(file);
->>>>>>> 652be4ed
             VariableDescriptor descriptor = BindingContextUtils.extractVariableDescriptorIfAny(bindingContext, simpleNameExpression, true);
             if (descriptor != null) {
                 PsiElement declaration = bindingContext.get(BindingContext.DESCRIPTOR_TO_DECLARATION, descriptor);
                 if (declaration instanceof JetProperty) {
-                    return (JetProperty)declaration;
+                    return (JetProperty) declaration;
                 }
             }
         }
@@ -105,7 +92,7 @@
         assert property != null && !property.isVar();
 
         JetProperty newElement = JetPsiFactory.createProperty(project, property.getText().replaceFirst(
-            property.isVar() ? "var" : "val", property.isVar() ? "val" : "var"));
+                property.isVar() ? "var" : "val", property.isVar() ? "val" : "var"));
         property.replace(newElement);
     }
 
