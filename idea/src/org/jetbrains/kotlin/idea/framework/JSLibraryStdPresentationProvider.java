/*
 * Copyright 2010-2015 JetBrains s.r.o.
 *
 * Licensed under the Apache License, Version 2.0 (the "License");
 * you may not use this file except in compliance with the License.
 * You may obtain a copy of the License at
 *
 * http://www.apache.org/licenses/LICENSE-2.0
 *
 * Unless required by applicable law or agreed to in writing, software
 * distributed under the License is distributed on an "AS IS" BASIS,
 * WITHOUT WARRANTIES OR CONDITIONS OF ANY KIND, either express or implied.
 * See the License for the specific language governing permissions and
 * limitations under the License.
 */

package org.jetbrains.kotlin.idea.framework;

import com.intellij.framework.library.LibraryVersionProperties;
import com.intellij.openapi.roots.OrderRootType;
import com.intellij.openapi.roots.libraries.Library;
import com.intellij.openapi.roots.libraries.LibraryPresentationProvider;
import com.intellij.openapi.vfs.VirtualFile;
import org.jetbrains.annotations.NotNull;
import org.jetbrains.annotations.Nullable;
import org.jetbrains.kotlin.idea.KotlinIcons;
import org.jetbrains.kotlin.utils.PathUtil;

import javax.swing.*;
import java.util.List;

public class JSLibraryStdPresentationProvider extends LibraryPresentationProvider<LibraryVersionProperties> {
    public static JSLibraryStdPresentationProvider getInstance() {
        return LibraryPresentationProvider.EP_NAME.findExtension(JSLibraryStdPresentationProvider.class);
    }

    protected JSLibraryStdPresentationProvider() {
        super(JSLibraryStdDescription.KOTLIN_JAVASCRIPT_KIND);
    }

    @Nullable
    @Override
<<<<<<< HEAD
    public Icon getIcon() {
        return KotlinIcons.SMALL_LOGO_13;
=======
    public Icon getIcon(@Nullable LibraryProperties properties) {
        return KotlinIcons.SMALL_LOGO;
>>>>>>> 5d7727cf
    }

    @Nullable
    @Override
    public LibraryVersionProperties detect(@NotNull List<VirtualFile> classesRoots) {
        String version = JsLibraryStdDetectionUtil.getJsLibraryStdVersion(classesRoots);
        return version == null ? null : new LibraryVersionProperties(version);
    }

    /**
     * Detect js standard library according to M5.1 rules.
     */
    public static boolean detectOld(@NotNull Library library) {
        if (library.getFiles(OrderRootType.CLASSES).length == 0) {
            for (VirtualFile file : library.getFiles(OrderRootType.SOURCES)) {
                if (file.getName().equals(PathUtil.JS_LIB_JAR_NAME)) {
                    return true;
                }
            }
        }

        return false;
    }
}<|MERGE_RESOLUTION|>--- conflicted
+++ resolved
@@ -40,13 +40,8 @@
 
     @Nullable
     @Override
-<<<<<<< HEAD
     public Icon getIcon() {
-        return KotlinIcons.SMALL_LOGO_13;
-=======
-    public Icon getIcon(@Nullable LibraryProperties properties) {
         return KotlinIcons.SMALL_LOGO;
->>>>>>> 5d7727cf
     }
 
     @Nullable
